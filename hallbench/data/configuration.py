--- conflicted
+++ resolved
@@ -135,11 +135,7 @@
         ('elcomat_enable', ['elcomat_enable', 'INTEGER NOT NULL']),
         ('elcomat_port', ['elcomat_port', 'TEXT NOT NULL']),
         ('elcomat_baudrate', ['elcomat_baudrate', 'INTEGER NOT NULL']),
-<<<<<<< HEAD
-        ('ps_port', [None, 'TEXT'])
-=======
         ('ps_port', ['ps_port', 'TEXT NOT NULL'])
->>>>>>> 13c18da2
     ])
 
     def __init__(self, filename=None, database=None, idn=None):
@@ -470,10 +466,6 @@
         ('id', [None, 'INTEGER NOT NULL']),
         ('name', ['ps_name', 'TEXT NOT NULL UNIQUE']),
         ('type', ['ps_type', 'INTEGER NOT NULL']),
-<<<<<<< HEAD
-        ('port', ['ps_port', 'TEXT NOT NULL']),
-=======
->>>>>>> 13c18da2
         ('dclink', ['dclink', 'REAL']),
         ('setpoint', ['ps_setpoint', 'REAL NOT NULL']),
         ('sinusoidal amplitude', ['sinusoidal_amplitude', 'REAL NOT NULL']),
