--- conflicted
+++ resolved
@@ -8,10 +8,7 @@
 from imautils.devices import Agilent3458ALib as _Agilent3458ALib
 from imautils.devices import Agilent34401ALib as _Agilent34401ALib
 from imautils.devices import Agilent34970ALib as _Agilent34970ALib
-<<<<<<< HEAD
 from imautils.devices import pydrs as _pydrs
-=======
-from imautils.devices import F1000DRSLib as _DRSLib
 from imautils.devices import ElcomatLib as _ElcomatLib
 from imautils.devices import NMRLib as _NMRLib
 from imautils.devices import UDCLib as _UDCLib
@@ -21,7 +18,6 @@
     pmac_module = True
 except ModuleNotFoundError:
     pmac_module = False
->>>>>>> 4c806cfd
 
 
 class Multimeter(_Agilent3458ALib.Agilent3458AGPIB):
